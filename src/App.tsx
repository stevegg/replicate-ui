--- conflicted
+++ resolved
@@ -1,41 +1,43 @@
-import { useState, useEffect, useRef } from 'react';
-import { MediaDropzone } from './components/ImageDropzone';
-import { Button } from '@/components/ui/button';
-import { Settings } from './components/Settings';
-import { ResultDisplay } from './components/ResultDisplay';
-import { ResizableSplitView } from './components/ResizableSplitView';
-import { Loader2, Download, AlertCircle } from 'lucide-react';
-import { useToast } from '@/hooks/use-toast';
-import { Progress } from '@/components/ui/progress';
+import { useState, useEffect, useRef } from "react";
+import { MediaDropzone } from "./components/ImageDropzone";
+import { Button } from "@/components/ui/button";
+import { Settings } from "./components/Settings";
+import { ResultDisplay } from "./components/ResultDisplay";
+import { ResizableSplitView } from "./components/ResizableSplitView";
+import { Loader2, Download, AlertCircle } from "lucide-react";
+import { useToast } from "@/hooks/use-toast";
+import { Progress } from "@/components/ui/progress";
 
 function App() {
   const [mediaUrl, setMediaUrl] = useState<string | null>(null);
-  const [mediaType, setMediaType] = useState<'image' | 'video' | null>(null);
-  const [apiKey, setApiKey] = useState<string>('');
-  const [model, setModel] = useState<string>('claude-3-sonnet-20240229');
+  const [mediaType, setMediaType] = useState<"image" | "video" | null>(null);
+  const [apiKey, setApiKey] = useState<string>("");
+  const [model, setModel] = useState<string>("claude-3-sonnet-20240229");
   const [isLoading, setIsLoading] = useState<boolean>(false);
-  const [htmlContent, setHtmlContent] = useState<string>('');
-  const [zipDownloadUrl, setZipDownloadUrl] = useState<string>('');
+  const [htmlContent, setHtmlContent] = useState<string>("");
+  const [zipDownloadUrl, setZipDownloadUrl] = useState<string>("");
   const [error, setError] = useState<string | null>(null);
   const [showSettings, setShowSettings] = useState<boolean>(false);
   const [taskId, setTaskId] = useState<string | null>(null);
   const [progress, setProgress] = useState<number>(0);
-  const [statusMessage, setStatusMessage] = useState<string>('');
+  const [statusMessage, setStatusMessage] = useState<string>("");
   const [isAnalyzing, setIsAnalyzing] = useState<boolean>(false);
   const [iterationCount, setIterationCount] = useState<number>(0);
-  const [estimatedTimeRemaining, setEstimatedTimeRemaining] = useState<number | null>(null);
+  const [estimatedTimeRemaining, setEstimatedTimeRemaining] = useState<
+    number | null
+  >(null);
   const [retryCount, setRetryCount] = useState<number>(0);
   const [isRetrying, setIsRetrying] = useState<boolean>(false);
   const statusCheckInterval = useRef<number | null>(null);
   const { toast } = useToast();
 
   useEffect(() => {
-    const savedApiKey = localStorage.getItem('claude-api-key');
+    const savedApiKey = localStorage.getItem("claude-api-key");
     if (savedApiKey) {
       setApiKey(savedApiKey);
     }
-    
-    const savedModel = localStorage.getItem('claude-model');
+
+    const savedModel = localStorage.getItem("claude-model");
     if (savedModel) {
       setModel(savedModel);
     }
@@ -71,26 +73,28 @@
     if (!taskId) return;
 
     try {
-      const response = await fetch(`http://localhost:3000/task-status/${taskId}`);
-      
+      const response = await fetch(
+        `http://localhost:3000/task-status/${taskId}`
+      );
+
       if (!response.ok) {
-        throw new Error('Failed to check task status');
-      }
-      
+        throw new Error("Failed to check task status");
+      }
+
       const data = await response.json();
-      
+
       setProgress(data.progress);
       setStatusMessage(data.message);
-      
+
       if (data.estimatedRemainingSeconds) {
         setEstimatedTimeRemaining(data.estimatedRemainingSeconds);
       }
-      
+
       if (data.iterationCount) {
         setIterationCount(data.iterationCount);
       }
-      
-      if (data.status === 'completed' && data.result) {
+
+      if (data.status === "completed" && data.result) {
         setHtmlContent(data.result.html);
         setZipDownloadUrl(`http://localhost:3000${data.result.zipPath}`);
         setIsLoading(false);
@@ -99,48 +103,51 @@
         setProgress(100);
         setRetryCount(0);
         setIsRetrying(false);
-        
+
         if (statusCheckInterval.current) {
           clearInterval(statusCheckInterval.current);
           statusCheckInterval.current = null;
         }
-        
+
         toast({
           title: "Success",
           description: "HTML generated successfully",
         });
       }
-      
-      if (data.status === 'error') {
-        const errorMessage = data.message || 'An unknown error occurred';
+
+      if (data.status === "error") {
+        const errorMessage = data.message || "An unknown error occurred";
         setError(errorMessage);
         setIsLoading(false);
         setIsAnalyzing(false);
         setTaskId(null);
-        
+
         if (statusCheckInterval.current) {
           clearInterval(statusCheckInterval.current);
           statusCheckInterval.current = null;
         }
-        
+
         // Check if the error is retryable
-        const isOverloadedError = errorMessage.includes('overloaded') || 
-                                 errorMessage.includes('529');
-        const isRateLimitError = errorMessage.includes('rate limit') || 
-                                errorMessage.includes('429');
-        const isServerError = errorMessage.includes('server error') || 
-                             errorMessage.includes('500');
-        
-        if ((isOverloadedError || isRateLimitError || isServerError) && retryCount < 3) {
+        const isOverloadedError =
+          errorMessage.includes("overloaded") || errorMessage.includes("529");
+        const isRateLimitError =
+          errorMessage.includes("rate limit") || errorMessage.includes("429");
+        const isServerError =
+          errorMessage.includes("server error") || errorMessage.includes("500");
+
+        if (
+          (isOverloadedError || isRateLimitError || isServerError) &&
+          retryCount < 3
+        ) {
           // Show retry option
           toast({
             title: "Error - Claude API Issue",
             description: `${errorMessage}. You can try again with a different model or retry.`,
             variant: "destructive",
             action: (
-              <Button 
-                onClick={() => handleRetry()} 
-                variant="outline" 
+              <Button
+                onClick={() => handleRetry()}
+                variant="outline"
                 className="bg-white text-red-600 border-red-600 hover:bg-red-50"
               >
                 Retry
@@ -156,29 +163,31 @@
         }
       }
     } catch (error) {
-      console.error('Error checking task status:', error);
+      console.error("Error checking task status:", error);
     }
   };
 
   const handleRetry = () => {
     setError(null);
     setIsRetrying(true);
-    setRetryCount(prev => prev + 1);
-    
+    setRetryCount((prev) => prev + 1);
+
     // Suggest a different model based on retry count
-    if (retryCount === 0 && model === 'claude-3-opus-20240229') {
+    if (retryCount === 0 && model === "claude-3-opus-20240229") {
       toast({
         title: "Switching to Claude 3 Sonnet",
-        description: "Trying with Claude 3 Sonnet which may have better availability",
-      });
-      setModel('claude-3-sonnet-20240229');
+        description:
+          "Trying with Claude 3 Sonnet which may have better availability",
+      });
+      setModel("claude-3-sonnet-20240229");
       setTimeout(() => generateHtml(), 1000);
-    } else if (retryCount === 0 && model === 'claude-3-sonnet-20240229') {
+    } else if (retryCount === 0 && model === "claude-3-sonnet-20240229") {
       toast({
         title: "Switching to Claude 3 Haiku",
-        description: "Trying with Claude 3 Haiku which may have better availability",
-      });
-      setModel('claude-3-haiku-20240307');
+        description:
+          "Trying with Claude 3 Haiku which may have better availability",
+      });
+      setModel("claude-3-haiku-20240307");
       setTimeout(() => generateHtml(), 1000);
     } else {
       // Just retry with the same model
@@ -189,16 +198,16 @@
   const handleMediaUpload = (file: File | null) => {
     if (file) {
       // Determine if it's an image or video
-      const isVideo = file.type.startsWith('video/');
-      setMediaType(isVideo ? 'video' : 'image');
-      
+      const isVideo = file.type.startsWith("video/");
+      setMediaType(isVideo ? "video" : "image");
+
       // Create object URL for preview
       const objectUrl = URL.createObjectURL(file);
       setMediaUrl(objectUrl);
-      
+
       // Reset any previous generation
-      setHtmlContent('');
-      setZipDownloadUrl('');
+      setHtmlContent("");
+      setZipDownloadUrl("");
       setError(null);
     } else {
       setMediaUrl(null);
@@ -230,33 +239,36 @@
       setIsLoading(true);
       setError(null);
       setProgress(0);
-      setStatusMessage('Preparing to analyze media...');
+      setStatusMessage("Preparing to analyze media...");
 
       // Create a FormData object to send the file
       const formData = new FormData();
-      
+
       // Fetch the file from the URL
       const response = await fetch(mediaUrl);
       const blob = await response.blob();
-      
+
       // Add the file to the FormData
-      formData.append('media', blob);
-      
+      formData.append("media", blob);
+
       // Add the model to the FormData
-      formData.append('model', model);
+      formData.append("model", model);
 
       // Send the request to the server
-      const serverResponse = await fetch('http://localhost:3000/generate-html', {
-        method: 'POST',
-        headers: {
-          'X-API-Key': apiKey,
-        },
-        body: formData,
-      });
+      const serverResponse = await fetch(
+        "http://localhost:3000/generate-html",
+        {
+          method: "POST",
+          headers: {
+            "X-API-Key": apiKey,
+          },
+          body: formData,
+        }
+      );
 
       if (!serverResponse.ok) {
         const errorData = await serverResponse.json();
-        throw new Error(errorData.error || 'Failed to generate HTML');
+        throw new Error(errorData.error || "Failed to generate HTML");
       }
 
       const data = await serverResponse.json();
@@ -264,10 +276,13 @@
       setStatusMessage(data.message);
     } catch (error) {
       setIsLoading(false);
-      setError(error instanceof Error ? error.message : 'An unknown error occurred');
+      setError(
+        error instanceof Error ? error.message : "An unknown error occurred"
+      );
       toast({
         title: "Error",
-        description: error instanceof Error ? error.message : 'An unknown error occurred',
+        description:
+          error instanceof Error ? error.message : "An unknown error occurred",
         variant: "destructive",
       });
     }
@@ -296,91 +311,58 @@
     try {
       setIsAnalyzing(true);
       setProgress(0);
-      setStatusMessage('Preparing for analysis...');
-      
+      setStatusMessage("Preparing for analysis...");
+
       // Convert data URL to Blob
-      const blob = await fetch(mediaUrl).then(r => r.blob());
-      
+      const blob = await fetch(mediaUrl).then((r) => r.blob());
+
       // Create FormData
       const formData = new FormData();
-      formData.append('media', blob, mediaType === 'video' ? 'media.mp4' : 'media.png');
-      formData.append('htmlContent', htmlContent);
-      formData.append('model', model);
-
-<<<<<<< HEAD
-      // Send request to server
-      const response = await fetch('http://localhost:3000/analyze-and-refine', {
-=======
+      formData.append(
+        "media",
+        blob,
+        mediaType === "video" ? "media.mp4" : "media.png"
+      );
+      formData.append("htmlContent", htmlContent);
+      formData.append("model", model);
+
       // Send the request to the server
-      const result = await fetch('http://localhost:3000/analyze-refine', {
->>>>>>> 2b52c617
-        method: 'POST',
+      const result = await fetch("http://localhost:3000/analyze-refine", {
+        method: "POST",
         headers: {
-          'x-api-key': apiKey,
+          "x-api-key": apiKey,
         },
         body: formData,
       });
 
       if (!result.ok) {
         const errorData = await result.json();
-        throw new Error(errorData.error || 'Failed to analyze and refine UI');
+        throw new Error(errorData.error || "Failed to analyze and refine UI");
       }
 
       const data = await result.json();
       setTaskId(data.taskId);
       setStatusMessage(data.message);
-      
+
       // Start checking task status
       if (statusCheckInterval.current) {
         clearInterval(statusCheckInterval.current);
       }
-      
+
       const intervalId = window.setInterval(checkTaskStatus, 2000);
       statusCheckInterval.current = intervalId;
-      
+
       // Initial check
       await checkTaskStatus();
-      
-<<<<<<< HEAD
-      // Poll for task status
-      const intervalId = setInterval(async () => {
-        const statusResponse = await fetch(`http://localhost:3000/task-status/${data.taskId}`);
-        const statusData = await statusResponse.json();
-        
-        setTaskStatus(statusData.status);
-        setProgress(statusData.progress);
-        setStatusMessage(statusData.message);
-        
-        if (statusData.status === 'completed') {
-          clearInterval(intervalId);
-          setHtmlContent(statusData.result.html);
-          setZipDownloadUrl(statusData.result.zipPath);
-          setIsAnalyzing(false);
-          setIterationCount(statusData.result.iterationCount);
-          
-          toast({
-            title: "Analysis Complete",
-            description: `UI refined after ${statusData.result.iterationCount} iterations.`,
-          });
-        } else if (statusData.status === 'error') {
-          clearInterval(intervalId);
-          setIsAnalyzing(false);
-          
-          toast({
-            title: "Error",
-            description: statusData.message,
-            variant: "destructive",
-          });
-        }
-      }, 1000);
-=======
->>>>>>> 2b52c617
     } catch (error) {
       setIsAnalyzing(false);
-      setError(error instanceof Error ? error.message : 'An unknown error occurred');
+      setError(
+        error instanceof Error ? error.message : "An unknown error occurred"
+      );
       toast({
         title: "Error",
-        description: error instanceof Error ? error.message : 'An unknown error occurred',
+        description:
+          error instanceof Error ? error.message : "An unknown error occurred",
         variant: "destructive",
       });
     }
@@ -392,7 +374,7 @@
       const pathMatch = zipDownloadUrl.match(/\/download\/([^\/]+)\/([^\/]+)$/);
       if (pathMatch && pathMatch.length >= 3) {
         const [, id, filename] = pathMatch;
-        window.open(`http://localhost:3000/temp/${id}/${filename}`, '_blank');
+        window.open(`http://localhost:3000/temp/${id}/${filename}`, "_blank");
       }
     }
   };
@@ -403,7 +385,9 @@
     } else {
       const minutes = Math.floor(seconds / 60);
       const remainingSeconds = seconds % 60;
-      return `${minutes} minute${minutes > 1 ? 's' : ''} ${remainingSeconds} second${remainingSeconds !== 1 ? 's' : ''}`;
+      return `${minutes} minute${
+        minutes > 1 ? "s" : ""
+      } ${remainingSeconds} second${remainingSeconds !== 1 ? "s" : ""}`;
     }
   };
 
@@ -413,8 +397,8 @@
         <h1 className="text-xl font-bold">UI Replicator</h1>
         <div className="flex items-center gap-2">
           {htmlContent && zipDownloadUrl && (
-            <Button 
-              variant="outline" 
+            <Button
+              variant="outline"
               size="sm"
               onClick={handleDownloadZip}
               className="flex items-center gap-1"
@@ -423,9 +407,9 @@
               Download as ZIP
             </Button>
           )}
-          <Button 
-            variant="outline" 
-            size="sm" 
+          <Button
+            variant="outline"
+            size="sm"
             onClick={() => setShowSettings(!showSettings)}
           >
             Settings
@@ -435,16 +419,16 @@
 
       {showSettings && (
         <div className="p-4 bg-white border-b">
-          <Settings 
-            apiKey={apiKey} 
+          <Settings
+            apiKey={apiKey}
             onApiKeyChange={(key) => {
               setApiKey(key);
-              localStorage.setItem('claude-api-key', key);
+              localStorage.setItem("claude-api-key", key);
             }}
             model={model}
             onModelChange={(model) => {
               setModel(model);
-              localStorage.setItem('claude-model', model);
+              localStorage.setItem("claude-model", model);
             }}
             onClose={() => setShowSettings(false)}
           />
@@ -458,21 +442,22 @@
               <div className="mb-4">
                 <h2 className="text-lg font-semibold mb-2">Upload Media</h2>
                 <p className="text-sm text-gray-500 mb-4">
-                  Upload an image or video of a UI that you want to replicate as HTML.
+                  Upload an image or video of a UI that you want to replicate as
+                  HTML.
                 </p>
               </div>
-              
+
               <div className="flex-1">
-                <MediaDropzone 
-                  onMediaUpload={handleMediaUpload} 
+                <MediaDropzone
+                  onMediaUpload={handleMediaUpload}
                   mediaUrl={mediaUrl}
                   mediaType={mediaType}
                 />
               </div>
-              
+
               <div className="mt-4">
-                <Button 
-                  onClick={generateHtml} 
+                <Button
+                  onClick={generateHtml}
                   disabled={!mediaUrl || isLoading}
                   className="w-full"
                 >
@@ -482,10 +467,10 @@
                       Generating...
                     </>
                   ) : (
-                    'Generate HTML'
+                    "Generate HTML"
                   )}
                 </Button>
-                
+
                 {isLoading && (
                   <div className="mt-4 space-y-2">
                     <div className="flex justify-between text-sm text-gray-500">
@@ -495,12 +480,13 @@
                     <Progress value={progress} className="h-2" />
                     {estimatedTimeRemaining !== null && (
                       <p className="text-xs text-gray-500 text-center">
-                        Estimated time remaining: {formatTimeRemaining(estimatedTimeRemaining)}
+                        Estimated time remaining:{" "}
+                        {formatTimeRemaining(estimatedTimeRemaining)}
                       </p>
                     )}
                   </div>
                 )}
-                
+
                 {error && (
                   <div className="mt-4 p-3 bg-red-50 border border-red-200 rounded-md flex flex-col gap-2">
                     <div className="flex items-start gap-2">
@@ -510,11 +496,13 @@
                         <p>{error}</p>
                       </div>
                     </div>
-                    
-                    {(error.includes('overloaded') || error.includes('rate limit') || error.includes('server error')) && (
+
+                    {(error.includes("overloaded") ||
+                      error.includes("rate limit") ||
+                      error.includes("server error")) && (
                       <div className="mt-2 flex justify-end">
-                        <Button 
-                          onClick={handleRetry} 
+                        <Button
+                          onClick={handleRetry}
                           disabled={isRetrying}
                           size="sm"
                           variant="outline"
@@ -526,7 +514,7 @@
                               Retrying...
                             </>
                           ) : (
-                            'Retry with Different Model'
+                            "Retry with Different Model"
                           )}
                         </Button>
                       </div>
@@ -544,7 +532,7 @@
                   The generated HTML will appear here.
                 </p>
               </div>
-              
+
               <div className="flex-1">
                 <ResultDisplay htmlContent={htmlContent} />
               </div>
@@ -557,12 +545,14 @@
                         {zipDownloadUrl && (
                           <a
                             href={(() => {
-                              const pathMatch = zipDownloadUrl.match(/\/download\/([^\/]+)\/([^\/]+)$/);
+                              const pathMatch = zipDownloadUrl.match(
+                                /\/download\/([^\/]+)\/([^\/]+)$/
+                              );
                               if (pathMatch && pathMatch.length >= 3) {
                                 const [, id, filename] = pathMatch;
                                 return `http://localhost:3000/temp/${id}/${filename}`;
                               }
-                              return '#';
+                              return "#";
                             })()}
                             download
                             className="bg-green-600 hover:bg-green-700 text-white px-4 py-2 rounded-md"
@@ -576,7 +566,9 @@
                             disabled={isAnalyzing}
                             className="bg-blue-600 hover:bg-blue-700 text-white"
                           >
-                            {isAnalyzing ? 'Analyzing...' : 'Analyze & Refine UI'}
+                            {isAnalyzing
+                              ? "Analyzing..."
+                              : "Analyze & Refine UI"}
                           </Button>
                         )}
                       </div>
@@ -592,14 +584,16 @@
         <div className="fixed inset-0 bg-black/50 flex items-center justify-center z-50">
           <div className="bg-white p-6 rounded-lg shadow-lg max-w-md w-full">
             <h3 className="text-xl font-bold mb-4">
-              {isAnalyzing ? 'Analyzing and Refining UI' : 'Generating HTML'}
+              {isAnalyzing ? "Analyzing and Refining UI" : "Generating HTML"}
             </h3>
             <div className="mb-4">
               <Progress value={progress} className="h-2" />
             </div>
             <p className="text-sm text-gray-600">{statusMessage}</p>
             {isAnalyzing && iterationCount > 0 && (
-              <p className="text-sm text-gray-600 mt-2">Iterations completed: {iterationCount}</p>
+              <p className="text-sm text-gray-600 mt-2">
+                Iterations completed: {iterationCount}
+              </p>
             )}
           </div>
         </div>
